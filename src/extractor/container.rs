use super::*;
use crate::{
    client,
    event_handlers::{
        Command,
        Command::{AddError, AddToUsizeField},
        Handles,
    },
    scan_manager::ScanOrder,
    statistics::{
        StatError::Other,
        StatField::{LinksExtracted, TotalExpected},
    },
    url::FeroxUrl,
    utils::{logged_request, make_request, should_deny_url},
    ExtractionResult, DEFAULT_METHOD,
};
use anyhow::{bail, Context, Result};
use reqwest::{Client, StatusCode, Url};
use scraper::{Html, Selector};
use std::collections::HashSet;
use tokio::sync::oneshot;

/// Whether an active scan is recursive or not
#[derive(Debug)]
enum RecursionStatus {
    /// Scan is recursive
    Recursive,

    /// Scan is not recursive
    NotRecursive,
}

/// Handles all logic related to extracting links from requested source code
#[derive(Debug)]
pub struct Extractor<'a> {
    /// `LINKFINDER_REGEX` as a regex::Regex type
    pub(super) links_regex: Regex,

    /// `ROBOTS_TXT_REGEX` as a regex::Regex type
    pub(super) robots_regex: Regex,

    /// Response from which to extract links
    pub(super) response: Option<&'a FeroxResponse>,

    /// URL of where to extract links
    pub(super) url: String,

    /// Handles object to house the underlying mpsc transmitters
    pub(super) handles: Arc<Handles>,

    /// type of extraction to be performed
    pub(super) target: ExtractionTarget,
}

/// Extractor implementation
impl<'a> Extractor<'a> {
    /// perform extraction from the given target and return any links found
    pub async fn extract(&self) -> Result<ExtractionResult> {
        log::trace!(
            "enter: extract({:?}) (this fn has no associated trace exit msg)",
            self.target
        );
        match self.target {
            ExtractionTarget::ResponseBody => Ok(self.extract_from_body().await?),
            ExtractionTarget::RobotsTxt => Ok(self.extract_from_robots().await?),
            ExtractionTarget::DirectoryListing => Ok(self.extract_from_dir_listing().await?),
        }
    }

    /// wrapper around logic that performs the following:
    /// - parses `url_to_parse`
    /// - bails if the parsed url doesn't belong to the original host/domain
    /// - otherwise, calls `add_all_sub_paths` with the parsed result
    fn parse_url_and_add_subpaths(
        &self,
        url_to_parse: &str,
        original_url: &Url,
        links: &mut HashSet<String>,
    ) -> Result<()> {
        log::trace!("enter: parse_url_and_add_subpaths({:?})", links);

        match Url::parse(url_to_parse) {
            Ok(absolute) => {
                if absolute.domain() != original_url.domain()
                    || absolute.host() != original_url.host()
                {
                    // domains/ips are not the same, don't scan things that aren't part of the original
                    // target url
                    bail!("parsed url does not belong to original domain/host");
                }

                if self.add_all_sub_paths(absolute.path(), links).is_err() {
                    log::warn!("could not add sub-paths from {} to {:?}", absolute, links);
                }
            }
            Err(e) => {
                // this is the expected error that happens when we try to parse a url fragment
                //     ex: Url::parse("/login") -> Err("relative URL without a base")
                // while this is technically an error, these are good results for us
                if e.to_string().contains("relative URL without a base") {
                    if self.add_all_sub_paths(url_to_parse, links).is_err() {
                        log::warn!(
                            "could not add sub-paths from {} to {:?}",
                            url_to_parse,
                            links
                        );
                    }
                } else {
                    // unexpected error has occurred
                    log::warn!("Could not parse given url: {}", e);
                    self.handles.stats.send(AddError(Other)).unwrap_or_default();
                }
            }
        }

        log::trace!("exit: parse_url_and_add_subpaths");
        Ok(())
    }

    /// given a set of links from a normal http body response, task the request handler to make
    /// the requests
    pub async fn request_links(&mut self, links: HashSet<String>) -> Result<()> {
        log::trace!("enter: request_links({:?})", links);

        if links.is_empty() {
            return Ok(());
        }

        let recursive = if self.handles.config.no_recursion {
            RecursionStatus::NotRecursive
        } else {
            RecursionStatus::Recursive
        };

        let scanned_urls = self.handles.ferox_scans()?;
        self.update_stats(links.len())?;

        for link in links {
            let mut resp = match self.request_link(&link).await {
                Ok(resp) => resp,
                Err(_) => continue,
            };

            // filter if necessary
            if self
                .handles
                .filters
                .data
                .should_filter_response(&resp, self.handles.stats.tx.clone())
            {
                continue;
            }

            // request and report assumed file
            if resp.is_file() || !resp.is_directory() {
                log::debug!("Extracted File: {}", resp);

                scanned_urls.add_file_scan(resp.url().as_str(), ScanOrder::Latest);

                if self.handles.config.collect_extensions {
                    resp.parse_extension(self.handles.clone())?;
                }

                if let Err(e) = resp.send_report(self.handles.output.tx.clone()) {
                    log::warn!("Could not send FeroxResponse to output handler: {}", e);
                }

                continue;
            }

            if matches!(recursive, RecursionStatus::Recursive) {
                log::debug!("Extracted Directory: {}", resp);

                if !resp.url().as_str().ends_with('/')
                    && (resp.status().is_success()
                        || matches!(resp.status(), &StatusCode::FORBIDDEN))
                {
                    // if the url doesn't end with a /
                    // and the response code is either a 2xx or 403

                    // since all of these are 2xx or 403, recursion is only attempted if the
                    // url ends in a /. I am actually ok with adding the slash and not
                    // adding it, as both have merit.  Leaving it in for now to see how
                    // things turn out (current as of: v1.1.0)
                    resp.set_url(&format!("{}/", resp.url()));
                }

                self.handles
                    .send_scan_command(Command::TryRecursion(Box::new(resp)))?;
                let (tx, rx) = oneshot::channel::<bool>();
                self.handles.send_scan_command(Command::Sync(tx))?;
                rx.await?;
            }
        }
        log::trace!("exit: request_links");
        Ok(())
    }

    /// wrapper around link extraction via html attributes
    fn extract_all_links_from_html_tags(
        &self,
        resp_url: &Url,
        links: &mut HashSet<String>,
        html: &Html,
    ) {
        self.extract_links_by_attr(resp_url, links, html, "a", "href");
        self.extract_links_by_attr(resp_url, links, html, "img", "src");
        self.extract_links_by_attr(resp_url, links, html, "form", "action");
        self.extract_links_by_attr(resp_url, links, html, "script", "src");
        self.extract_links_by_attr(resp_url, links, html, "iframe", "src");
        self.extract_links_by_attr(resp_url, links, html, "div", "src");
        self.extract_links_by_attr(resp_url, links, html, "frame", "src");
        self.extract_links_by_attr(resp_url, links, html, "embed", "src");
        self.extract_links_by_attr(resp_url, links, html, "script", "src");
    }

    /// Given the body of a `reqwest::Response`, perform the following actions
    ///   - parse the body for links using the linkfinder regex
    ///   - for every link found take its url path and parse each sub-path
    ///     - example: Response contains a link fragment `homepage/assets/img/icons/handshake.svg`
    ///       with a base url of http://localhost, the following urls would be returned:
    ///         - homepage/assets/img/icons/handshake.svg
    ///         - homepage/assets/img/icons/
    ///         - homepage/assets/img/
    ///         - homepage/assets/
    ///         - homepage/
    fn extract_all_links_from_javascript(
        &self,
        response_body: &str,
        response_url: &Url,
        links: &mut HashSet<String>,
    ) {
        log::trace!(
            "enter: extract_all_links_from_javascript(html body..., {}, {:?})",
            response_url.as_str(),
            links
        );

        for capture in self.links_regex.captures_iter(response_body) {
            // remove single & double quotes from both ends of the capture
            // capture[0] is the entire match, additional capture groups start at [1]
            let link = capture[0].trim_matches(|c| c == '\'' || c == '"');

<<<<<<< HEAD
            match Url::parse(link) {
                Ok(absolute) => {
                    if absolute.domain() != self.response.unwrap().url().domain()
                        || absolute.host() != self.response.unwrap().url().host()
                    {
                        // domains/ips are not the same, don't scan things that aren't part of the original
                        // target url
                        continue;
                    }

                    if self
                        .add_all_sub_paths(resp_url, absolute.path(), &mut links)
                        .is_err()
                    {
                        log::warn!("could not add sub-paths from {} to {:?}", absolute, links);
                    }
                }
                Err(e) => {
                    // this is the expected error that happens when we try to parse a url fragment
                    //     ex: Url::parse("/login") -> Err("relative URL without a base")
                    // while this is technically an error, these are good results for us
                    if e.to_string().contains("relative URL without a base") {
                        if self.add_all_sub_paths(resp_url, link, &mut links).is_err() {
                            log::warn!("could not add sub-paths from {} to {:?}", link, links);
                        }
                    } else {
                        // unexpected error has occurred
                        log::warn!("Could not parse given url: {}", e);
                        self.handles.stats.send(AddError(Other)).unwrap_or_default();
                    }
                }
=======
            if self
                .parse_url_and_add_subpaths(link, response_url, links)
                .is_err()
            {
                // purposely not logging the error here, due to the frequency with which it gets hit
>>>>>>> aed0c41d
            }
        }

        log::trace!("exit: extract_all_links_from_javascript");
    }

    /// take a url fragment like homepage/assets/img/icons/handshake.svg and
    /// incrementally add
    ///   - homepage/assets/img/icons/
    ///   - homepage/assets/img/
    ///   - homepage/assets/
    ///   - homepage/
    fn add_all_sub_paths(
        &self,
        resp_url: &Url,
        url_path: &str,
        links: &mut HashSet<String>,
    ) -> Result<()> {
        log::trace!("enter: add_all_sub_paths({}, {:?})", url_path, links);

        for sub_path in self.get_sub_paths_from_path(url_path) {
            self.add_link_to_set_of_links(resp_url, &sub_path, links)?;
        }

        log::trace!("exit: add_all_sub_paths");
        Ok(())
    }

    /// Iterate over a given path, return a list of every sub-path found
    ///
    /// example: `path` contains a link fragment `homepage/assets/img/icons/handshake.svg`
    /// the following fragments would be returned:
    ///   - homepage/assets/img/icons/handshake.svg
    ///   - homepage/assets/img/icons/
    ///   - homepage/assets/img/
    ///   - homepage/assets/
    ///   - homepage/
    pub(super) fn get_sub_paths_from_path(&self, path: &str) -> Vec<String> {
        log::trace!("enter: get_sub_paths_from_path({})", path);
        let mut paths = vec![];

        // trim whitespace, remove slashes, and queries/fragments (i.e. ?C=D;O=A)
        let mut path_str = path.to_owned();
        path_str = path_str.trim().to_string();
        path_str.retain(|c| !c.is_whitespace());
        if path_str.starts_with("//") {
            path_str = path_str.trim_start_matches('/').to_string();
        };
        let (path_str, _discarded) = path_str
            .split_once('?')
            // if there isn't a '?', try to remove a fragment
            .unwrap_or_else(|| {
                // if there isn't a '#', return (original, empty)
                path_str.split_once('#').unwrap_or((&path_str, ""))
            });

        // filter out any empty strings caused by .split
        let mut parts: Vec<&str> = path_str.split('/').filter(|s| !s.is_empty()).collect();

        let length = parts.len();

        for i in 0..length {
            // iterate over all parts of the path
            if parts.is_empty() {
                // pop left us with an empty vector, we're done
                break;
            }

            let mut possible_path = parts.join("/");

            if possible_path.is_empty() {
                // .join can result in an empty string, which we don't need, ignore
                continue;
            }

            if i > 0 {
                // this isn't the last index of the parts array
                // ex: /buried/misc/stupidfile.php
                // this block skips the file but sees all parent folders
                possible_path = format!("{}/", possible_path);
            }

            paths.push(possible_path); // good sub-path found
            parts.pop(); // use .pop() to remove the last part of the path and continue iteration
        }

        log::trace!("exit: get_sub_paths_from_path -> {:?}", paths);
        paths
    }

    /// simple helper to stay DRY, tries to join a url + fragment and add it to the `links` HashSet
    pub(super) fn add_link_to_set_of_links(
        &self,
        resp_url: &Url,
        link: &str,
        links: &mut HashSet<String>,
    ) -> Result<()> {
        log::trace!(
            "enter: add_link_to_set_of_links({}, {}, {:?})",
            resp_url,
            link,
            links
        );

        let old_url = match self.target {
<<<<<<< HEAD
            ExtractionTarget::ResponseBody => self.response.unwrap().url().clone(),
            ExtractionTarget::ParseHtml => resp_url.clone(),
=======
            ExtractionTarget::ResponseBody | ExtractionTarget::DirectoryListing => {
                self.response.unwrap().url().clone()
            }
>>>>>>> aed0c41d
            ExtractionTarget::RobotsTxt => match Url::parse(&self.url) {
                Ok(u) => u,
                Err(e) => {
                    bail!("Could not parse {}: {}", self.url, e);
                }
            },
        };

        let new_url = old_url
            .join(link)
            .with_context(|| format!("Could not join {} with {}", old_url, link))?;
        log::debug!("Added link \"{}\"", new_url);
        links.insert(new_url.to_string());

        log::trace!("exit: add_link_to_set_of_links");

        Ok(())
    }

    /// Wrapper around link extraction logic
    ///   - create a new Url object based on cli options/args
    ///   - check if the new Url has already been seen/scanned -> None
    ///   - make a request to the new Url ? -> Some(response) : None
    pub(super) async fn request_link(&self, url: &str) -> Result<FeroxResponse> {
        log::trace!("enter: request_link({})", url);

        let ferox_url = FeroxUrl::from_string(url, self.handles.clone());

        // create a url based on the given command line options
        let new_url = ferox_url.format("", None)?;

        let scanned_urls = self.handles.ferox_scans()?;

        if scanned_urls.get_scan_by_url(&new_url.to_string()).is_some() {
            //we've seen the url before and don't need to scan again
            log::trace!("exit: request_link -> None");
            bail!("previously seen url");
        }

        if (!self.handles.config.url_denylist.is_empty()
            || !self.handles.config.regex_denylist.is_empty())
            && should_deny_url(&new_url, self.handles.clone())?
        {
            // can't allow a denied url to be requested
            bail!(
                "prevented request to {} due to {:?} || {:?}",
                url,
                self.handles.config.url_denylist,
                self.handles.config.regex_denylist,
            );
        }

        // make the request and store the response
        let new_response =
            logged_request(&new_url, DEFAULT_METHOD, None, self.handles.clone()).await?;

        let new_ferox_response = FeroxResponse::from(
            new_response,
            url,
            DEFAULT_METHOD,
            self.handles.config.output_level,
        )
        .await;

        log::trace!("exit: request_link -> {:?}", new_ferox_response);

        Ok(new_ferox_response)
    }

    /// Entry point to perform link extraction from robots.txt
    ///
    /// `base_url` can have paths and subpaths, however robots.txt will be requested from the
    /// root of the url
    /// given the url:
    ///     http://localhost/stuff/things
    /// this function requests:
    ///     http://localhost/robots.txt
    pub(super) async fn extract_from_robots(&self) -> Result<ExtractionResult> {
        log::trace!("enter: extract_robots_txt");

        let mut result: HashSet<_> = ExtractionResult::new();

        // request
        let response = self.make_extract_request("/robots.txt").await?;
        let body = response.text();

        for capture in self.robots_regex.captures_iter(body) {
            if let Some(new_path) = capture.name("url_path") {
<<<<<<< HEAD
                let mut resp_url = Url::parse(&self.url)?;
                resp_url.set_path(new_path.as_str());
                if self
                    .add_all_sub_paths(&resp_url, resp_url.path(), &mut links)
                    .is_err()
                {
                    log::warn!("could not add sub-paths from {} to {:?}", resp_url, links);
=======
                let mut new_url = Url::parse(&self.url)?;
                new_url.set_path(new_path.as_str());
                if self.add_all_sub_paths(new_url.path(), &mut result).is_err() {
                    log::warn!("could not add sub-paths from {} to {:?}", new_url, result);
>>>>>>> aed0c41d
                }
            }
        }

        log::trace!("exit: extract_robots_txt -> {:?}", result);
        Ok(result)
    }

    /// outer-most wrapper for parsing html response bodies in search of additional content.
    /// performs the following high-level steps:
    /// - requests the page, if necessary
    /// - checks the page to see if directory listing is enabled and sucks up all the links, if so
    /// - uses the linkfinder regex to grab links from embedded javascript/javascript files
    /// - extracts many different types of link sources from the html itself
    pub(super) async fn extract_from_body(&self) -> Result<ExtractionResult> {
        log::trace!("enter: extract_from_body");

        let mut result = ExtractionResult::new();

        let response = self.response.unwrap();
        let resp_url = response.url();
        let body = response.text();
        let html = Html::parse_document(body);

        // extract links from html tags/attributes and embedded javascript
        self.extract_all_links_from_html_tags(resp_url, &mut result, &html);
        self.extract_all_links_from_javascript(body, resp_url, &mut result);

        log::trace!("exit: extract_from_body -> {:?}", result);
        Ok(result)
    }

    /// parses html response bodies in search of <a> tags.
    ///
    /// the assumption is that directory listing is turned on and this extraction target simply
    /// scoops up all the links for the given directory. The test to detect a directory listing
    /// is located in `HeuristicTests`
    pub async fn extract_from_dir_listing(&self) -> Result<ExtractionResult> {
        log::trace!("enter: extract_from_dir_listing");

        let mut result = ExtractionResult::new();

        let response = self.response.unwrap();
        let html = Html::parse_document(response.text());

        self.extract_links_by_attr(response.url(), &mut result, &html, "a", "href");

        log::trace!("exit: extract_from_dir_listing -> {:?}", result);
        Ok(result)
    }

    /// simple helper to get html links by tag/attribute and add it to the `links` HashSet
    fn extract_links_by_attr(
        &self,
        resp_url: &Url,
        links: &mut HashSet<String>,
        html: &Html,
        html_tag: &str,
        html_attr: &str,
    ) {
        log::trace!("enter: extract_links_by_attr");

        let selector = Selector::parse(html_tag).unwrap();

        let tags = html
            .select(&selector)
            .filter(|a| a.value().attrs().any(|attr| attr.0 == html_attr));
<<<<<<< HEAD
        for t in tags {
            if let Some(link) = t.value().attr(html_attr) {
                log::debug!("Extracted link \"{}\" from {}", link, resp_url.as_str());

                match Url::parse(link) {
                    Ok(absolute) => {
                        if absolute.domain() != resp_url.domain()
                            || absolute.host() != resp_url.host()
                        {
                            // domains/ips are not the same, don't scan things that aren't part of the original
                            // target url
                            continue;
                        }

                        if self
                            .add_all_sub_paths(resp_url, absolute.path(), links)
                            .is_err()
                        {
                            log::warn!("could not add sub-paths from {} to {:?}", absolute, links);
                        }
                    }
                    Err(e) => {
                        // this is the expected error that happens when we try to parse a url fragment
                        //     ex: Url::parse("/login") -> Err("relative URL without a base")
                        // while this is technically an error, these are good results for us
                        if e.to_string().contains("relative URL without a base") {
                            if self.add_all_sub_paths(resp_url, link, links).is_err() {
                                log::warn!("could not add sub-paths from {} to {:?}", link, links);
                            }
                        } else {
                            // unexpected error has occurred
                            log::warn!("Could not parse given url: {}", e);
                            self.handles.stats.send(AddError(Other)).unwrap_or_default();
                        }
                    }
=======

        for tag in tags {
            if let Some(link) = tag.value().attr(html_attr) {
                log::debug!("Parsed link \"{}\" from {}", link, resp_url.as_str());

                if self
                    .parse_url_and_add_subpaths(link, resp_url, links)
                    .is_err()
                {
                    log::debug!("link didn't belong to the target domain/host: {}", link);
>>>>>>> aed0c41d
                }
            }
        }

        log::trace!("exit: extract_links_by_attr");
    }

    /// helper function that simply requests at <location> on the given url's base url
    ///
    /// example:
    ///     http://localhost/api/users -> http://localhost/<location>
    pub(super) async fn make_extract_request(&self, location: &str) -> Result<FeroxResponse> {
        log::trace!("enter: make_extract_request");

        // need late binding here to avoid 'creates a temporary which is freed...' in the
        // `let ... if` below to avoid cloning the client out of config
        let mut client = Client::new();

        if location == "/robots.txt" {
            // more often than not, domain/robots.txt will redirect to www.domain/robots.txt or something
            // similar; to account for that, create a client that will follow redirects, regardless of
            // what the user specified for the scanning client. Other than redirects, it will respect
            // all other user specified settings
            let follow_redirects = true;

            let proxy = if self.handles.config.proxy.is_empty() {
                None
            } else {
                Some(self.handles.config.proxy.as_str())
            };

            client = client::initialize(
                self.handles.config.timeout,
                &self.handles.config.user_agent,
                follow_redirects,
                self.handles.config.insecure,
                &self.handles.config.headers,
                proxy,
            )?;
        }

        let client = if location != "/robots.txt" {
            &self.handles.config.client
        } else {
            &client
        };

        let mut url = Url::parse(&self.url)?;
        url.set_path(location); // overwrite existing path

        // purposefully not using logged_request here due to using the special client
        let response = make_request(
            client,
            &url,
            DEFAULT_METHOD,
            None,
            self.handles.config.output_level,
            &self.handles.config,
            self.handles.stats.tx.clone(),
        )
        .await?;

        let ferox_response = FeroxResponse::from(
            response,
            &self.url,
            DEFAULT_METHOD,
            self.handles.config.output_level,
        )
        .await;
        // note: don't call parse_extension here. If we call it here, it gets called on robots.txt

        log::trace!("exit: make_extract_request -> {}", ferox_response);
        Ok(ferox_response)
    }

    /// update total number of links extracted and expected responses
    fn update_stats(&self, num_links: usize) -> Result<()> {
        let multiplier = self.handles.expected_num_requests_multiplier();

        self.handles
            .stats
            .send(AddToUsizeField(LinksExtracted, num_links))?;
        self.handles
            .stats
            .send(AddToUsizeField(TotalExpected, num_links * multiplier))?;

        Ok(())
    }
}<|MERGE_RESOLUTION|>--- conflicted
+++ resolved
@@ -242,45 +242,11 @@
             // capture[0] is the entire match, additional capture groups start at [1]
             let link = capture[0].trim_matches(|c| c == '\'' || c == '"');
 
-<<<<<<< HEAD
-            match Url::parse(link) {
-                Ok(absolute) => {
-                    if absolute.domain() != self.response.unwrap().url().domain()
-                        || absolute.host() != self.response.unwrap().url().host()
-                    {
-                        // domains/ips are not the same, don't scan things that aren't part of the original
-                        // target url
-                        continue;
-                    }
-
-                    if self
-                        .add_all_sub_paths(resp_url, absolute.path(), &mut links)
-                        .is_err()
-                    {
-                        log::warn!("could not add sub-paths from {} to {:?}", absolute, links);
-                    }
-                }
-                Err(e) => {
-                    // this is the expected error that happens when we try to parse a url fragment
-                    //     ex: Url::parse("/login") -> Err("relative URL without a base")
-                    // while this is technically an error, these are good results for us
-                    if e.to_string().contains("relative URL without a base") {
-                        if self.add_all_sub_paths(resp_url, link, &mut links).is_err() {
-                            log::warn!("could not add sub-paths from {} to {:?}", link, links);
-                        }
-                    } else {
-                        // unexpected error has occurred
-                        log::warn!("Could not parse given url: {}", e);
-                        self.handles.stats.send(AddError(Other)).unwrap_or_default();
-                    }
-                }
-=======
             if self
                 .parse_url_and_add_subpaths(link, response_url, links)
                 .is_err()
             {
                 // purposely not logging the error here, due to the frequency with which it gets hit
->>>>>>> aed0c41d
             }
         }
 
@@ -293,20 +259,54 @@
     ///   - homepage/assets/img/
     ///   - homepage/assets/
     ///   - homepage/
-    fn add_all_sub_paths(
-        &self,
-        resp_url: &Url,
-        url_path: &str,
-        links: &mut HashSet<String>,
-    ) -> Result<()> {
+    fn add_all_sub_paths(&self, url_path: &str, links: &mut HashSet<String>) -> Result<()> {
         log::trace!("enter: add_all_sub_paths({}, {:?})", url_path, links);
 
         for sub_path in self.get_sub_paths_from_path(url_path) {
-            self.add_link_to_set_of_links(resp_url, &sub_path, links)?;
+            self.add_link_to_set_of_links(&sub_path, links)?;
         }
 
         log::trace!("exit: add_all_sub_paths");
         Ok(())
+    }
+
+    /// given a url path, trim whitespace, remove slashes, and queries/fragments; return the
+    /// normalized string
+    pub(super) fn normalize_url_path(&self, path: &str) -> String {
+        log::trace!("enter: normalize_url_path({})", path);
+
+        // remove whitespace and leading '/'
+        let path_str: String = path
+            .trim()
+            .trim_start_matches('/')
+            .chars()
+            .filter(|char| !char.is_whitespace())
+            .collect();
+
+        // snippets from rfc-3986:
+        //
+        //          foo://example.com:8042/over/there?name=ferret#nose
+        //          \_/   \______________/\_________/ \_________/ \__/
+        //           |           |            |            |        |
+        //        scheme     authority       path        query   fragment
+        //
+        // The path component is terminated
+        //    by the first question mark ("?") or number sign ("#") character, or
+        //    by the end of the URI.
+        //
+        // The query component is indicated by the first question
+        //    mark ("?") character and terminated by a number sign ("#") character
+        //    or by the end of the URI.
+        let (path_str, _discarded) = path_str
+            .split_once('?')
+            // if there isn't a '?', try to remove a fragment
+            .unwrap_or_else(|| {
+                // if there isn't a '#', return (original, empty)
+                path_str.split_once('#').unwrap_or((&path_str, ""))
+            });
+
+        log::trace!("exit: normalize_url_path -> {}", path_str);
+        path_str.into()
     }
 
     /// Iterate over a given path, return a list of every sub-path found
@@ -322,23 +322,13 @@
         log::trace!("enter: get_sub_paths_from_path({})", path);
         let mut paths = vec![];
 
-        // trim whitespace, remove slashes, and queries/fragments (i.e. ?C=D;O=A)
-        let mut path_str = path.to_owned();
-        path_str = path_str.trim().to_string();
-        path_str.retain(|c| !c.is_whitespace());
-        if path_str.starts_with("//") {
-            path_str = path_str.trim_start_matches('/').to_string();
-        };
-        let (path_str, _discarded) = path_str
-            .split_once('?')
-            // if there isn't a '?', try to remove a fragment
-            .unwrap_or_else(|| {
-                // if there isn't a '#', return (original, empty)
-                path_str.split_once('#').unwrap_or((&path_str, ""))
-            });
+        let normalized_path = self.normalize_url_path(path);
 
         // filter out any empty strings caused by .split
-        let mut parts: Vec<&str> = path_str.split('/').filter(|s| !s.is_empty()).collect();
+        let mut parts: Vec<&str> = normalized_path
+            .split('/')
+            .filter(|s| !s.is_empty())
+            .collect();
 
         let length = parts.len();
 
@@ -374,26 +364,15 @@
     /// simple helper to stay DRY, tries to join a url + fragment and add it to the `links` HashSet
     pub(super) fn add_link_to_set_of_links(
         &self,
-        resp_url: &Url,
         link: &str,
         links: &mut HashSet<String>,
     ) -> Result<()> {
-        log::trace!(
-            "enter: add_link_to_set_of_links({}, {}, {:?})",
-            resp_url,
-            link,
-            links
-        );
+        log::trace!("enter: add_link_to_set_of_links({}, {:?})", link, links);
 
         let old_url = match self.target {
-<<<<<<< HEAD
-            ExtractionTarget::ResponseBody => self.response.unwrap().url().clone(),
-            ExtractionTarget::ParseHtml => resp_url.clone(),
-=======
             ExtractionTarget::ResponseBody | ExtractionTarget::DirectoryListing => {
                 self.response.unwrap().url().clone()
             }
->>>>>>> aed0c41d
             ExtractionTarget::RobotsTxt => match Url::parse(&self.url) {
                 Ok(u) => u,
                 Err(e) => {
@@ -405,7 +384,7 @@
         let new_url = old_url
             .join(link)
             .with_context(|| format!("Could not join {} with {}", old_url, link))?;
-        log::debug!("Added link \"{}\"", new_url);
+
         links.insert(new_url.to_string());
 
         log::trace!("exit: add_link_to_set_of_links");
@@ -482,20 +461,12 @@
 
         for capture in self.robots_regex.captures_iter(body) {
             if let Some(new_path) = capture.name("url_path") {
-<<<<<<< HEAD
-                let mut resp_url = Url::parse(&self.url)?;
-                resp_url.set_path(new_path.as_str());
-                if self
-                    .add_all_sub_paths(&resp_url, resp_url.path(), &mut links)
-                    .is_err()
-                {
-                    log::warn!("could not add sub-paths from {} to {:?}", resp_url, links);
-=======
                 let mut new_url = Url::parse(&self.url)?;
+
                 new_url.set_path(new_path.as_str());
+
                 if self.add_all_sub_paths(new_url.path(), &mut result).is_err() {
                     log::warn!("could not add sub-paths from {} to {:?}", new_url, result);
->>>>>>> aed0c41d
                 }
             }
         }
@@ -563,43 +534,6 @@
         let tags = html
             .select(&selector)
             .filter(|a| a.value().attrs().any(|attr| attr.0 == html_attr));
-<<<<<<< HEAD
-        for t in tags {
-            if let Some(link) = t.value().attr(html_attr) {
-                log::debug!("Extracted link \"{}\" from {}", link, resp_url.as_str());
-
-                match Url::parse(link) {
-                    Ok(absolute) => {
-                        if absolute.domain() != resp_url.domain()
-                            || absolute.host() != resp_url.host()
-                        {
-                            // domains/ips are not the same, don't scan things that aren't part of the original
-                            // target url
-                            continue;
-                        }
-
-                        if self
-                            .add_all_sub_paths(resp_url, absolute.path(), links)
-                            .is_err()
-                        {
-                            log::warn!("could not add sub-paths from {} to {:?}", absolute, links);
-                        }
-                    }
-                    Err(e) => {
-                        // this is the expected error that happens when we try to parse a url fragment
-                        //     ex: Url::parse("/login") -> Err("relative URL without a base")
-                        // while this is technically an error, these are good results for us
-                        if e.to_string().contains("relative URL without a base") {
-                            if self.add_all_sub_paths(resp_url, link, links).is_err() {
-                                log::warn!("could not add sub-paths from {} to {:?}", link, links);
-                            }
-                        } else {
-                            // unexpected error has occurred
-                            log::warn!("Could not parse given url: {}", e);
-                            self.handles.stats.send(AddError(Other)).unwrap_or_default();
-                        }
-                    }
-=======
 
         for tag in tags {
             if let Some(link) = tag.value().attr(html_attr) {
@@ -610,7 +544,6 @@
                     .is_err()
                 {
                     log::debug!("link didn't belong to the target domain/host: {}", link);
->>>>>>> aed0c41d
                 }
             }
         }
