--- conflicted
+++ resolved
@@ -1,10 +1,6 @@
 [package]
 name = "feroxbuster"
-<<<<<<< HEAD
-version = "2.3.4"
-=======
 version = "2.4.0"
->>>>>>> b94edc4e
 authors = ["Ben 'epi' Risher <epibar052@gmail.com>"]
 license = "MIT"
 edition = "2018"
