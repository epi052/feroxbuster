--- conflicted
+++ resolved
@@ -22,96 +22,6 @@
 // these words will be used along with pattern matching to trigger different policies
 
 #[test]
-<<<<<<< HEAD
-#[ignore]
-/// --auto-bail should cancel a scan with spurious errors  
-fn auto_bail_cancels_scan_with_timeouts() {
-    let srv = MockServer::start();
-    let (tmp_dir, file) = setup_tmp_directory(&["ignored".to_string()], "wordlist").unwrap();
-    let (log_dir, logfile) = setup_tmp_directory(&[], "debug-log").unwrap();
-
-    let policy_words = read_to_string(Path::new("tests/policy-test-words.shuffled")).unwrap();
-
-    write(&file, policy_words).unwrap();
-
-    assert_eq!(file.metadata().unwrap().len(), 117720); // sanity check on wordlist size
-
-    let error_mock = srv.mock(|when, then| {
-        when.method(GET)
-            .path_matches(Regex::new("/[a-zA-Z]{6}error[a-zA-Z]{6}").unwrap());
-        then.delay(Duration::new(2, 5000))
-            .status(200)
-            .body("verboten, nerd");
-    });
-
-    let other_errors_mock = srv.mock(|when, then| {
-        when.method(GET)
-            .path_matches(Regex::new("/[a-zA-Z]{6}(status429|status403)[a-zA-Z]{6}").unwrap());
-        then.status(200).body("other errors are a 200");
-    });
-
-    let normal_reqs_mock = srv.mock(|when, then| {
-        when.method(GET)
-            .path_matches(Regex::new("/[a-zA-Z]{6}normal[a-zA-Z]{6}").unwrap());
-        then.status(200).body("any normal request is a 200");
-    });
-
-    Command::cargo_bin("feroxbuster")
-        .unwrap()
-        .arg("--url")
-        .arg(srv.url("/"))
-        .arg("--wordlist")
-        .arg(file.as_os_str())
-        .arg("--auto-bail")
-        .arg("--dont-filter")
-        .arg("--timeout")
-        .arg("2")
-        .arg("--threads")
-        .arg("8")
-        .arg("--debug-log")
-        .arg(logfile.as_os_str())
-        .arg("-vv")
-        .arg("--json")
-        .assert()
-        .success();
-
-    let debug_log = read_to_string(logfile).unwrap();
-    let re = Regex::new("total_expected: ([0-9]+),").unwrap();
-
-    // read debug log to get the number of errors enforced
-    for line in debug_log.lines() {
-        let log: serde_json::Value = serde_json::from_str(line).unwrap_or_default();
-        if let Some(message) = log.get("message") {
-            let str_msg = message.as_str().unwrap_or_default().to_string();
-
-            if str_msg.starts_with("Stats") {
-                assert!(re.is_match(&str_msg));
-                let total_expected = re
-                    .captures(&str_msg)
-                    .unwrap()
-                    .get(1)
-                    .map_or("", |m| m.as_str())
-                    .parse::<usize>()
-                    .unwrap();
-
-                println!("expected: {total_expected}");
-                // without bailing, should be 6180; after bail decreases significantly
-                assert!(total_expected < 5000);
-            }
-        }
-    }
-
-    teardown_tmp_directory(tmp_dir);
-    teardown_tmp_directory(log_dir);
-
-    assert!(normal_reqs_mock.hits() < 6000); // not all requests should make it
-    assert!(error_mock.hits() >= 25); // need at least 25 to trigger the policy
-    assert!(other_errors_mock.hits() <= 120); // may or may not see all other error requests
-}
-
-#[test]
-=======
->>>>>>> 8fae4f13
 /// --auto-bail should cancel a scan with spurious 403s
 fn auto_bail_cancels_scan_with_403s() {
     let srv = MockServer::start();
